import { createUmi } from '@metaplex-foundation/umi-bundle-defaults'
import { generateSigner, percentAmount, publicKey, transactionBuilder, createSignerFromKeypair, PublicKey, GenericFileTag, createGenericFile, signerIdentity, createNoopSigner, signTransaction, GenericFile } from '@metaplex-foundation/umi'
import { mplTokenMetadata, mintV1, TokenStandard, createV1 } from '@metaplex-foundation/mpl-token-metadata'
import { base64 } from '@metaplex-foundation/umi/serializers'
import { createAssociatedToken } from '@metaplex-foundation/mpl-toolbox'
import { readFileSync } from 'fs';
import path from 'path';
import { string } from '@metaplex-foundation/umi/serializers';
import { irysUploader } from '@metaplex-foundation/umi-uploader-irys'

<<<<<<< HEAD
export function initializeUmi(genericFileImage: GenericFile){
    //initializing umi
    const umi = createUmi('https://api.devnet.solana.com') //TODO: replace with mainnet before launch
    .use(mplTokenMetadata()); //uploader for Token metadata
=======
//import image and convert to generic file for uri
console.log("Reading image from:", path.join(process.cwd(), 'assets', 'certImage.png'));
const imageData = readFileSync(path.join(process.cwd(), 'assets', 'certImage.png'));
const genericFileImage = createGenericFile(imageData, "certImage.png", { contentType: "image/png" });

//initializing umi
const umi = createUmi('https://api.devnet.solana.com') //TODO: replace with mainnet before launch
.use(mplTokenMetadata());

//Retrieving Backend Authority
const backendAuthKeypair = umi.eddsa.createKeypairFromSecretKey(new Uint8Array(JSON.parse(readFileSync(path.join(process.cwd(), 'backend-authority.json'), 'utf-8'))));
const backendAuthority = createSignerFromKeypair(umi, backendAuthKeypair);

//set backend authority as umi signer and hookup uploader
umi.use(signerIdentity(backendAuthority));
umi.use(irysUploader({ payer: backendAuthority })) // we foot this bill

console.log("Uploader exists:", 'upload' in umi.uploader);
console.log("File size:", genericFileImage.buffer.byteLength);
console.log("Buffer Length:", imageData.length);

//DEBUG: mintToken("database champion", "I dont feel like writing a description lol", "ultra mega super legend", "address", "Shreyas");
//DEBUG: mintToken("TEST SKILLNAME", "Resume writing is the skill of crafting a compelling document showcasing your skills and experience to prospective employers.  It's crucial for securing interviews and landing jobs, as a strong resume acts as your initial marketing tool.  Effective resume writing goes beyond template copying; it involves tailoring content—including education, experience, and skills—to highlight your unique qualifications for specific roles.  Key components include impactful phrasing, strategic section ordering, and a focus on the employer's needs (the customer).  Even without extensive experience, strong resume writing can effectively present your value.'", "TEST TITLE", "3iHAa36HwSsZDTEK4MkwD7ckVAAj7ooTqbRfbKf9f4VS", "TESTNAME");

//upload metadata
async function uploadJsonData(
    tokenName: string,
    skillDescription: string
){
    try{
        //console.log("Uploader exists:", umi.uploader);
        const [imageUri] = await umi.uploader.upload([genericFileImage])
        console.log("Image URI:", imageUri);
        const uri = await umi.uploader.uploadJson({
            name: tokenName,
            description: skillDescription,
            image: imageUri
        })
        console.log("Metadata uploaded to:", uri);
        return uri;
    }
    catch(error){
        console.error("Metadata failed to upload:", error);
        return "uri failed";
    }
}


//create mint address if needed and mint certificates
export async function mintToken(
    skillName: string, 
    skillDescription: string, 
    skillLevel: string,
    userPublicKey: string,
    userName: string,
    inputMintAccount?: string,
){
    const noopSigner = createNoopSigner(publicKey(userPublicKey))
    //const builder = transactionBuilder()
    let mintAccountPubKey: PublicKey;

    //if no mint account provided, make one
    if(!inputMintAccount){
        const tokenName = `${skillLevel} in ${skillName}`;
        const tokenDescription = `Credence is proud to certify ${userName} in ${skillName}; ${skillDescription}`
        const mintAccountSigner = generateSigner(umi);
        mintAccountPubKey = mintAccountSigner.publicKey;
        const uri = await uploadJsonData(tokenName, skillDescription);
        if(uri === "uri failed")
            console.log("TODO: throw an error or something here");
        
        
        await createV1(umi, {
            mint: mintAccountSigner,
            authority: backendAuthority,
            name: tokenName,
            uri,
            tokenStandard: TokenStandard.FungibleAsset,
            decimals: 0,
            sellerFeeBasisPoints: percentAmount(0),
            payer: backendAuthority//noopSigner
            //freezeAuthority: backendAuthority,
        }).sendAndConfirm(umi)
    }
    else{
       mintAccountPubKey = publicKey(inputMintAccount);
    }
>>>>>>> c44d17ed
    
    //Retrieving Backend Authority
    const backendAuthKeypair = umi.eddsa.createKeypairFromSecretKey(new Uint8Array(JSON.parse(readFileSync(path.join(process.cwd(), 'backend-authority.json'), 'utf-8'))));
    const backendAuthority = createSignerFromKeypair(umi, backendAuthKeypair);

    //set backend authority as umi signer and hookup uploader
    umi.use(signerIdentity(backendAuthority));
    umi.use(irysUploader({ payer: backendAuthority })) // we foot this bill

    console.log("Uploader exists:", 'upload' in umi.uploader);
    console.log("File size:", genericFileImage.buffer.byteLength);

    return{umi, backendAuthority};
}<|MERGE_RESOLUTION|>--- conflicted
+++ resolved
@@ -8,100 +8,12 @@
 import { string } from '@metaplex-foundation/umi/serializers';
 import { irysUploader } from '@metaplex-foundation/umi-uploader-irys'
 
-<<<<<<< HEAD
+
 export function initializeUmi(genericFileImage: GenericFile){
     //initializing umi
     const umi = createUmi('https://api.devnet.solana.com') //TODO: replace with mainnet before launch
     .use(mplTokenMetadata()); //uploader for Token metadata
-=======
-//import image and convert to generic file for uri
-console.log("Reading image from:", path.join(process.cwd(), 'assets', 'certImage.png'));
-const imageData = readFileSync(path.join(process.cwd(), 'assets', 'certImage.png'));
-const genericFileImage = createGenericFile(imageData, "certImage.png", { contentType: "image/png" });
 
-//initializing umi
-const umi = createUmi('https://api.devnet.solana.com') //TODO: replace with mainnet before launch
-.use(mplTokenMetadata());
-
-//Retrieving Backend Authority
-const backendAuthKeypair = umi.eddsa.createKeypairFromSecretKey(new Uint8Array(JSON.parse(readFileSync(path.join(process.cwd(), 'backend-authority.json'), 'utf-8'))));
-const backendAuthority = createSignerFromKeypair(umi, backendAuthKeypair);
-
-//set backend authority as umi signer and hookup uploader
-umi.use(signerIdentity(backendAuthority));
-umi.use(irysUploader({ payer: backendAuthority })) // we foot this bill
-
-console.log("Uploader exists:", 'upload' in umi.uploader);
-console.log("File size:", genericFileImage.buffer.byteLength);
-console.log("Buffer Length:", imageData.length);
-
-//DEBUG: mintToken("database champion", "I dont feel like writing a description lol", "ultra mega super legend", "address", "Shreyas");
-//DEBUG: mintToken("TEST SKILLNAME", "Resume writing is the skill of crafting a compelling document showcasing your skills and experience to prospective employers.  It's crucial for securing interviews and landing jobs, as a strong resume acts as your initial marketing tool.  Effective resume writing goes beyond template copying; it involves tailoring content—including education, experience, and skills—to highlight your unique qualifications for specific roles.  Key components include impactful phrasing, strategic section ordering, and a focus on the employer's needs (the customer).  Even without extensive experience, strong resume writing can effectively present your value.'", "TEST TITLE", "3iHAa36HwSsZDTEK4MkwD7ckVAAj7ooTqbRfbKf9f4VS", "TESTNAME");
-
-//upload metadata
-async function uploadJsonData(
-    tokenName: string,
-    skillDescription: string
-){
-    try{
-        //console.log("Uploader exists:", umi.uploader);
-        const [imageUri] = await umi.uploader.upload([genericFileImage])
-        console.log("Image URI:", imageUri);
-        const uri = await umi.uploader.uploadJson({
-            name: tokenName,
-            description: skillDescription,
-            image: imageUri
-        })
-        console.log("Metadata uploaded to:", uri);
-        return uri;
-    }
-    catch(error){
-        console.error("Metadata failed to upload:", error);
-        return "uri failed";
-    }
-}
-
-
-//create mint address if needed and mint certificates
-export async function mintToken(
-    skillName: string, 
-    skillDescription: string, 
-    skillLevel: string,
-    userPublicKey: string,
-    userName: string,
-    inputMintAccount?: string,
-){
-    const noopSigner = createNoopSigner(publicKey(userPublicKey))
-    //const builder = transactionBuilder()
-    let mintAccountPubKey: PublicKey;
-
-    //if no mint account provided, make one
-    if(!inputMintAccount){
-        const tokenName = `${skillLevel} in ${skillName}`;
-        const tokenDescription = `Credence is proud to certify ${userName} in ${skillName}; ${skillDescription}`
-        const mintAccountSigner = generateSigner(umi);
-        mintAccountPubKey = mintAccountSigner.publicKey;
-        const uri = await uploadJsonData(tokenName, skillDescription);
-        if(uri === "uri failed")
-            console.log("TODO: throw an error or something here");
-        
-        
-        await createV1(umi, {
-            mint: mintAccountSigner,
-            authority: backendAuthority,
-            name: tokenName,
-            uri,
-            tokenStandard: TokenStandard.FungibleAsset,
-            decimals: 0,
-            sellerFeeBasisPoints: percentAmount(0),
-            payer: backendAuthority//noopSigner
-            //freezeAuthority: backendAuthority,
-        }).sendAndConfirm(umi)
-    }
-    else{
-       mintAccountPubKey = publicKey(inputMintAccount);
-    }
->>>>>>> c44d17ed
     
     //Retrieving Backend Authority
     const backendAuthKeypair = umi.eddsa.createKeypairFromSecretKey(new Uint8Array(JSON.parse(readFileSync(path.join(process.cwd(), 'backend-authority.json'), 'utf-8'))));
